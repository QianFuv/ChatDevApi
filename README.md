--- conflicted
+++ resolved
@@ -5,7 +5,7 @@
 </p>
 
 <p align="center">
-    【English | <a href="readme/README-Bahasa-Indonesia.md">Bahasa Indonesia</a>  | <a href="readme/README-Chinese.md">Chinese</a> | <a href="readme/README-Japanese.md">Japanese</a> | <a href="readme/README-Korean.md">Korean</a> | <a href="readme/README-Filipino.md">Filipino</a> | <a href="readme/README-French.md">French</a> | <a href="readme/README-Slovak.md">Slovak</a> | <a href="readme/README-Portuguese.md">Portuguese</a> | <a href="readme/README-Spanish.md">Spanish</a> | <a href="readme/README-Dutch.md">Dutch</a> | <a href="readme/README-Hindi.md">Hindi</a>】
+    【English   | <a href="readme/README-Chinese.md">Chinese</a> | <a href="readme/README-Japanese.md">Japanese</a> | <a href="readme/README-Korean.md">Korean</a> | <a href="readme/README-Filipino.md">Filipino</a> | <a href="readme/README-French.md">French</a> | <a href="readme/README-Slovak.md">Slovak</a> | <a href="readme/README-Portuguese.md">Portuguese</a> | <a href="readme/README-Spanish.md">Spanish</a> | <a href="readme/README-Dutch.md">Dutch</a> | <a href="readme/README-Hindi.md">Hindi</a>| <a href="readme/README-Bahasa-Indonesia.md">Bahasa Indonesia</a>】
 </p>
 <p align="center">
     【📚 <a href="wiki.md">Wiki</a> | 🚀 <a href="wiki.md#local-demo">Local Demo</a> | 👥 <a href="Contribution.md">Community Built Software</a> | 🔧 <a href="wiki.md#customization">Customization</a>】
@@ -26,23 +26,15 @@
 </p>
 
 ## 🎉 News
-<<<<<<< HEAD
-
-- **November 2nd, 2023: ChatDev is now supported with a new feature: incremental development, which allows agents to develop upon existing codes.** Try `--config "incremental" --path "[source_code_directory_path]"` to start it.
+* **November 15th, 2023: We launched ChatDev as a SaaS platform that enables software developers and innovative entrepreneurs to build software efficiently at a very low cost and barrier to entry.** Try it out at https://chatdev.modelbest.cn/.
+  <p align="center">
+  <img src='./misc/saas.png' width=560>
+  </p>
+* November 2nd, 2023: ChatDev is now supported with a new feature: incremental development, which allows agents to develop upon existing codes. Try `--config "incremental" --path "[source_code_directory_path]"` to start it.
   <p align="center">
   <img src='./misc/increment.png' width=700>
   </p>
 
-=======
-* **November 15th, 2023: We launched ChatDev as a SaaS platform that enables software developers and innovative entrepreneurs to build software efficiently at a very low cost and barrier to entry.** Try it out at https://chatdev.modelbest.cn/.
-  <p align="center">
-  <img src='./misc/saas.png' width=560>
-  </p>
-* November 2nd, 2023: ChatDev is now supported with a new feature: incremental development, which allows agents to develop upon existing codes. Try `--config "incremental" --path "[source_code_directory_path]"` to start it.
-  <p align="center">
-  <img src='./misc/increment.png' width=700>
-  </p>
->>>>>>> adcda972
 * October 26th, 2023: ChatDev is now supported with Docker for safe execution (thanks to contribution from [ManindraDeMel](https://github.com/ManindraDeMel)). Please see [Docker Start Guide](wiki.md#docker-start).
   <p align="center">
   <img src='./misc/docker.png' width=400>
@@ -149,14 +141,9 @@
    cd WareHouse/project_name_DefaultOrganization_timestamp
    python main.py
    ```
-<<<<<<< HEAD
 
 ### 🐳 Quickstart with Docker
 
-=======
-   
-#### 🐳 Quickstart with Docker
->>>>>>> adcda972
 - We thank [ManindraDeMel](https://github.com/ManindraDeMel) for providing Docker support. Please see [Docker Start Guide](wiki.md#docker-start).
 
 ## ✨️ Advanced Skills
